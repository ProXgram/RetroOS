--- conflicted
+++ resolved
@@ -4,15 +4,9 @@
 LD         ?= ld
 OBJCOPY    ?= objcopy
 
-<<<<<<< HEAD
-CONFLICT_CHECK := ./scripts/check-conflicts.sh
-
-CFLAGS := -std=gnu11 -O2 -ffreestanding -fno-stack-protector -fcf-protection=none -fno-pic -mno-red-zone -nostdlib -nostartfiles -Wall -Wextra -Ikernel/include -mno-mmx -mno-sse -mno-sse2 -mno-sse3 -mno-ssse3 -mno-sse4 -mno-avx
-=======
 CFLAGS := -std=gnu11 -O2 -ffreestanding -fno-stack-protector -fno-pic -mno-red-zone -mgeneral-regs-only -nostdlib -nostartfiles -Wall -Wextra
 CFLAGS := -std=gnu11 -O2 -ffreestanding -fno-stack-protector -fcf-protection=none -fno-pic -mno-red-zone -nostdlib -nostartfiles -Wall -Wextra -Ikernel/include -mno-mmx -mno-sse -mno-sse2 -mno-sse3 -mno-ssse3 -mno-sse4 -mno-avx
 CFLAGS := -std=gnu11 -O2 -ffreestanding -fno-stack-protector -fcf-protection=none -fno-pic -mno-red-zone -nostdlib -nostartfiles -Wall -Wextra -Ikernel/include
->>>>>>> bdc55e2d
 NASMFLAGS := -Wall -Werror
 
 BUILD_DIR := build
