
NASM       ?= nasm
CC         ?= gcc
LD         ?= ld
OBJCOPY    ?= objcopy

<<<<<<< HEAD
CONFLICT_CHECK := ./scripts/check-conflicts.sh

CFLAGS := -std=gnu11 -O2 -ffreestanding -fno-stack-protector -fcf-protection=none -fno-pic -mno-red-zone -nostdlib -nostartfiles -Wall -Wextra -Ikernel/include -mno-mmx -mno-sse -mno-sse2 -mno-sse3 -mno-ssse3 -mno-sse4 -mno-avx
=======
CFLAGS := -std=gnu11 -O2 -ffreestanding -fno-stack-protector -fno-pic -mno-red-zone -mgeneral-regs-only -nostdlib -nostartfiles -Wall -Wextra
CFLAGS := -std=gnu11 -O2 -ffreestanding -fno-stack-protector -fcf-protection=none -fno-pic -mno-red-zone -nostdlib -nostartfiles -Wall -Wextra -Ikernel/include -mno-mmx -mno-sse -mno-sse2 -mno-sse3 -mno-ssse3 -mno-sse4 -mno-avx
CFLAGS := -std=gnu11 -O2 -ffreestanding -fno-stack-protector -fcf-protection=none -fno-pic -mno-red-zone -nostdlib -nostartfiles -Wall -Wextra -Ikernel/include
>>>>>>> 4a20f0fd
NASMFLAGS := -Wall -Werror

BUILD_DIR := build
BOOT_BIN := $(BUILD_DIR)/boot.bin
STAGE2_BIN := $(BUILD_DIR)/stage2.bin
KERNEL_ELF := $(BUILD_DIR)/kernel.elf
KERNEL_BIN := $(BUILD_DIR)/kernel.bin
PAYLOAD_BIN := $(BUILD_DIR)/stage2_kernel.bin
OS_IMAGE := $(BUILD_DIR)/RetroOS.img
KERNEL_SRCS := $(wildcard kernel/*.c)
KERNEL_OBJS := $(patsubst kernel/%.c,$(BUILD_DIR)/%.o,$(KERNEL_SRCS))

.PHONY: all clean run check-conflicts
<<<<<<< HEAD

all: check-conflicts $(OS_IMAGE)

=======

all: check-conflicts $(OS_IMAGE)

>>>>>>> 4a20f0fd
check-conflicts:
	@$(CONFLICT_CHECK)

$(BUILD_DIR):
	@mkdir -p $(BUILD_DIR)


$(KERNEL_ELF): kernel/entry.asm $(KERNEL_OBJS) kernel/linker.ld | $(BUILD_DIR)
	$(NASM) -f elf64 kernel/entry.asm -o $(BUILD_DIR)/entry.o
	$(LD) -nostdlib -z max-page-size=0x1000 -T kernel/linker.ld -o $@ $(BUILD_DIR)/entry.o $(KERNEL_OBJS)

$(BUILD_DIR)/%.o: kernel/%.c | $(BUILD_DIR)
	@$(CONFLICT_CHECK)
	$(CC) $(CFLAGS) -c $< -o $@

$(KERNEL_BIN): $(KERNEL_ELF) | $(BUILD_DIR)
	$(OBJCOPY) -O binary $(KERNEL_ELF) $@


$(STAGE2_BIN): bootloader/stage2.asm $(KERNEL_BIN) | $(BUILD_DIR)
	@$(CONFLICT_CHECK)
	@KERNEL_SIZE=$$(stat -c%s $(KERNEL_BIN)); \
	$(NASM) -f bin $(NASMFLAGS) -DKERNEL_SIZE_BYTES=$$KERNEL_SIZE bootloader/stage2.asm -o $@

$(PAYLOAD_BIN): $(STAGE2_BIN) $(KERNEL_BIN) | $(BUILD_DIR)
	cat $(STAGE2_BIN) $(KERNEL_BIN) > $@


$(BOOT_BIN): bootloader/boot.asm $(PAYLOAD_BIN) | $(BUILD_DIR)
	@$(CONFLICT_CHECK)
	@TOTAL_SIZE=$$(stat -c%s $(PAYLOAD_BIN)); \
	TOTAL_SECTORS=$$(( (TOTAL_SIZE + 511) / 512 )); \
	$(NASM) -f bin $(NASMFLAGS) -DTOTAL_SECTORS=$$TOTAL_SECTORS bootloader/boot.asm -o $@

$(OS_IMAGE): $(BOOT_BIN) $(PAYLOAD_BIN)
	cat $(BOOT_BIN) $(PAYLOAD_BIN) > $@
	@SIZE=$$(stat -c%s $(PAYLOAD_BIN)); \
	SECTORS=$$(( (SIZE + 511) / 512 )); \
	PADDING=$$(( SECTORS * 512 - SIZE )); \
	if [ $$PADDING -gt 0 ]; then \
		dd if=/dev/zero bs=1 count=$$PADDING >> $@ 2>/dev/null; \
	fi

clean:
	rm -rf $(BUILD_DIR)

run: check-conflicts $(OS_IMAGE)
	qemu-system-x86_64 -drive format=raw,file=$(OS_IMAGE)<|MERGE_RESOLUTION|>--- conflicted
+++ resolved
@@ -4,15 +4,12 @@
 LD         ?= ld
 OBJCOPY    ?= objcopy
 
-<<<<<<< HEAD
 CONFLICT_CHECK := ./scripts/check-conflicts.sh
 
 CFLAGS := -std=gnu11 -O2 -ffreestanding -fno-stack-protector -fcf-protection=none -fno-pic -mno-red-zone -nostdlib -nostartfiles -Wall -Wextra -Ikernel/include -mno-mmx -mno-sse -mno-sse2 -mno-sse3 -mno-ssse3 -mno-sse4 -mno-avx
-=======
 CFLAGS := -std=gnu11 -O2 -ffreestanding -fno-stack-protector -fno-pic -mno-red-zone -mgeneral-regs-only -nostdlib -nostartfiles -Wall -Wextra
 CFLAGS := -std=gnu11 -O2 -ffreestanding -fno-stack-protector -fcf-protection=none -fno-pic -mno-red-zone -nostdlib -nostartfiles -Wall -Wextra -Ikernel/include -mno-mmx -mno-sse -mno-sse2 -mno-sse3 -mno-ssse3 -mno-sse4 -mno-avx
 CFLAGS := -std=gnu11 -O2 -ffreestanding -fno-stack-protector -fcf-protection=none -fno-pic -mno-red-zone -nostdlib -nostartfiles -Wall -Wextra -Ikernel/include
->>>>>>> 4a20f0fd
 NASMFLAGS := -Wall -Werror
 
 BUILD_DIR := build
@@ -26,15 +23,12 @@
 KERNEL_OBJS := $(patsubst kernel/%.c,$(BUILD_DIR)/%.o,$(KERNEL_SRCS))
 
 .PHONY: all clean run check-conflicts
-<<<<<<< HEAD
 
 all: check-conflicts $(OS_IMAGE)
 
-=======
 
 all: check-conflicts $(OS_IMAGE)
 
->>>>>>> 4a20f0fd
 check-conflicts:
 	@$(CONFLICT_CHECK)
 
