
NASM       ?= nasm
CC         ?= gcc
LD         ?= ld
OBJCOPY    ?= objcopy

<<<<<<< HEAD
CFLAGS := -std=gnu11 -O2 -ffreestanding -fno-stack-protector -fcf-protection=none -fno-pic -mno-red-zone -nostdlib -nostartfiles -Wall -Wextra -Ikernel/include -mno-mmx -mno-sse -mno-sse2 -mno-sse3 -mno-ssse3 -mno-sse4 -mno-avx
=======
CFLAGS := -std=gnu11 -O2 -ffreestanding -fno-stack-protector -fcf-protection=none -fno-pic -mno-red-zone -nostdlib -nostartfiles -Wall -Wextra -Ikernel/include
>>>>>>> c0b4fdc0
NASMFLAGS := -Wall -Werror

BUILD_DIR := build
BOOT_BIN := $(BUILD_DIR)/boot.bin
STAGE2_BIN := $(BUILD_DIR)/stage2.bin
KERNEL_ELF := $(BUILD_DIR)/kernel.elf
KERNEL_BIN := $(BUILD_DIR)/kernel.bin
PAYLOAD_BIN := $(BUILD_DIR)/stage2_kernel.bin
OS_IMAGE := $(BUILD_DIR)/RetroOS.img
KERNEL_SRCS := $(wildcard kernel/*.c)
KERNEL_OBJS := $(patsubst kernel/%.c,$(BUILD_DIR)/%.o,$(KERNEL_SRCS))

.PHONY: all clean run

all: $(OS_IMAGE)

$(BUILD_DIR):
	@mkdir -p $(BUILD_DIR)

$(KERNEL_ELF): kernel/entry.asm $(KERNEL_OBJS) kernel/linker.ld | $(BUILD_DIR)
	$(NASM) -f elf64 kernel/entry.asm -o $(BUILD_DIR)/entry.o
	$(LD) -nostdlib -z max-page-size=0x1000 -T kernel/linker.ld -o $@ $(BUILD_DIR)/entry.o $(KERNEL_OBJS)

$(BUILD_DIR)/%.o: kernel/%.c | $(BUILD_DIR)
	$(CC) $(CFLAGS) -c $< -o $@

$(KERNEL_BIN): $(KERNEL_ELF) | $(BUILD_DIR)
	$(OBJCOPY) -O binary $(KERNEL_ELF) $@

$(STAGE2_BIN): bootloader/stage2.asm $(KERNEL_BIN) | $(BUILD_DIR)
	@KERNEL_SIZE=$$(stat -c%s $(KERNEL_BIN)); \
	$(NASM) -f bin $(NASMFLAGS) -DKERNEL_SIZE_BYTES=$$KERNEL_SIZE bootloader/stage2.asm -o $@

$(PAYLOAD_BIN): $(STAGE2_BIN) $(KERNEL_BIN) | $(BUILD_DIR)
	cat $(STAGE2_BIN) $(KERNEL_BIN) > $@

$(BOOT_BIN): bootloader/boot.asm $(PAYLOAD_BIN) | $(BUILD_DIR)
	@TOTAL_SIZE=$$(stat -c%s $(PAYLOAD_BIN)); \
	TOTAL_SECTORS=$$(( (TOTAL_SIZE + 511) / 512 )); \
	$(NASM) -f bin $(NASMFLAGS) -DTOTAL_SECTORS=$$TOTAL_SECTORS bootloader/boot.asm -o $@

$(OS_IMAGE): $(BOOT_BIN) $(PAYLOAD_BIN)
	cat $(BOOT_BIN) $(PAYLOAD_BIN) > $@
	@SIZE=$$(stat -c%s $(PAYLOAD_BIN)); \
	SECTORS=$$(( (SIZE + 511) / 512 )); \
	PADDING=$$(( SECTORS * 512 - SIZE )); \
	if [ $$PADDING -gt 0 ]; then \
		dd if=/dev/zero bs=1 count=$$PADDING >> $@ 2>/dev/null; \
	fi

clean:
	rm -rf $(BUILD_DIR)

run: $(OS_IMAGE)
	qemu-system-x86_64 -drive format=raw,file=$(OS_IMAGE)<|MERGE_RESOLUTION|>--- conflicted
+++ resolved
@@ -4,11 +4,8 @@
 LD         ?= ld
 OBJCOPY    ?= objcopy
 
-<<<<<<< HEAD
 CFLAGS := -std=gnu11 -O2 -ffreestanding -fno-stack-protector -fcf-protection=none -fno-pic -mno-red-zone -nostdlib -nostartfiles -Wall -Wextra -Ikernel/include -mno-mmx -mno-sse -mno-sse2 -mno-sse3 -mno-ssse3 -mno-sse4 -mno-avx
-=======
 CFLAGS := -std=gnu11 -O2 -ffreestanding -fno-stack-protector -fcf-protection=none -fno-pic -mno-red-zone -nostdlib -nostartfiles -Wall -Wextra -Ikernel/include
->>>>>>> c0b4fdc0
 NASMFLAGS := -Wall -Werror
 
 BUILD_DIR := build
