--- conflicted
+++ resolved
@@ -75,12 +75,4 @@
    ```
 4. Run `make` to ensure the combined changes still build, then force-push the updated branch to GitHub if you rebased (`git push --force-with-lease`).
 
-<<<<<<< HEAD
-GitHub will automatically re-run its checks once your branch no longer has conflicts.
-
-> **Tip:** The build now runs `scripts/check-conflicts.sh` automatically before compiling. If `make` fails with a message about
-> conflict markers, revisit the files listed in the error, remove the `<<<<<<<`, `=======`, and `>>>>>>>` lines, and then retry
-> the build.
-=======
-GitHub will automatically re-run its checks once your branch no longer has conflicts.
->>>>>>> bdc55e2d
+GitHub will automatically re-run its checks once your branch no longer has conflicts.