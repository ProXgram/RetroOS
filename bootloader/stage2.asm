--- conflicted
+++ resolved
@@ -15,7 +15,6 @@
 ; bootloader+kernel image that is staged at 0x7E00 before being copied to
 ; 0x00100000. Using addresses in the 2–4 MiB range avoids clobbering the
 ; payload while still being identity-mapped by the 1 GiB paging setup.
-<<<<<<< HEAD
 %ifndef PROTECTED_STACK
 PROTECTED_STACK equ 0x00280000
 %endif
@@ -40,7 +39,6 @@
 PD_HIGH         equ 0x00203000
 %endif
 
-=======
 PROTECTED_STACK equ 0x00280000
 LONG_STACK_TOP  equ 0x003FF000
 PML4            equ 0x00200000
@@ -55,7 +53,6 @@
 PDPT            equ 0x00021000
 PD              equ 0x00022000
 PD_HIGH         equ 0x00023000
->>>>>>> 51f6bbb1
 BOOT_INFO       equ 0x00005000
 
 stage2_start:
