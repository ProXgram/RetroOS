--- conflicted
+++ resolved
@@ -11,7 +11,6 @@
 CODE64_SEG     equ 0x18
 KERNEL_DEST    equ 0x00100000
 
-<<<<<<< HEAD
 ; Keep early allocations out of the payload region. Place them well above the
 ; bootloader+kernel image that is staged at 0x7E00 before being copied to
 ; 0x00100000. Using addresses in the 2–4 MiB range avoids clobbering the
@@ -22,7 +21,6 @@
 PDPT            equ 0x00201000
 PD              equ 0x00202000
 PD_HIGH         equ 0x00203000
-=======
 ; Keep early allocations above the bootloader+kernel payload so they do not
 ; trample the copied kernel bytes before the handoff to long mode.
 PROTECTED_STACK equ 0x00080000
@@ -31,7 +29,6 @@
 PDPT            equ 0x00021000
 PD              equ 0x00022000
 PD_HIGH         equ 0x00023000
->>>>>>> 3ec347cf
 BOOT_INFO       equ 0x00005000
 
 stage2_start:
