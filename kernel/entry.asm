--- conflicted
+++ resolved
@@ -1,13 +1,9 @@
-
 BITS 64
 
 section .text
     global _start
     extern kmain
-<<<<<<< HEAD
     extern gdt_init
-=======
->>>>>>> f859f6be
     extern interrupts_init
     extern __bss_start
     extern __bss_end
@@ -22,10 +18,7 @@
     xor rax, rax
     rep stosb
 
-<<<<<<< HEAD
     call gdt_init
-=======
->>>>>>> f859f6be
     call interrupts_init
 
     mov rdi, r12                ; restore BootInfo pointer
