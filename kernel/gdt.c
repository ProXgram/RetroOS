--- conflicted
+++ resolved
@@ -45,7 +45,6 @@
     struct tss_descriptor tss;
 } __attribute__((packed));
 
-<<<<<<< HEAD
 enum {
     KERNEL_STACK_SIZE = 8192,
     DOUBLE_FAULT_STACK_SIZE = 4096,
@@ -56,12 +55,10 @@
 static uint8_t g_kernel_stack[KERNEL_STACK_SIZE] __attribute__((aligned(16)));
 static uint8_t g_double_fault_stack[DOUBLE_FAULT_STACK_SIZE] __attribute__((aligned(16)));
 
-=======
 static struct gdt_layout g_gdt;
 static struct tss g_tss;
 static uint8_t g_double_fault_stack[4096] __attribute__((aligned(16)));
 
->>>>>>> 42068eb3
 static void gdt_set_entry(struct gdt_entry64* entry, uint32_t base, uint32_t limit, uint8_t access,
                           uint8_t flags) {
     entry->limit_low = (uint16_t)(limit & 0xFFFF);
