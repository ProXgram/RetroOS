--- conflicted
+++ resolved
@@ -45,14 +45,8 @@
     struct tss_descriptor tss;
 } __attribute__((packed));
 
-<<<<<<< HEAD
-static struct gdt_layout g_gdt __attribute__((aligned(16)));
-static struct tss g_tss __attribute__((aligned(16)));
-static uint8_t g_kernel_stack[4096] __attribute__((aligned(16)));
-=======
 static struct gdt_layout g_gdt;
 static struct tss g_tss;
->>>>>>> f4bfb726
 static uint8_t g_double_fault_stack[4096] __attribute__((aligned(16)));
 
 static void gdt_set_entry(struct gdt_entry64* entry, uint32_t base, uint32_t limit, uint8_t access,
