#include <stddef.h>
#include <stdint.h>
#include <stdbool.h>

#define ARRAY_SIZE(arr) (sizeof(arr) / sizeof((arr)[0]))

<<<<<<< HEAD
struct BootInfo {
    uint32_t width;
    uint32_t height;
    uint32_t pitch;
    uint32_t bpp;
    uint64_t framebuffer;
};

struct InterruptFrame {
    uint64_t rip;
    uint64_t cs;
    uint64_t rflags;
    uint64_t rsp;
    uint64_t ss;
};
=======
#define COMMAND_BUFFER_SIZE 128
#define HISTORY_SIZE 16

static size_t terminal_row;
static size_t terminal_column;
static uint8_t terminal_color;
static uint16_t* terminal_buffer;

static char command_history[HISTORY_SIZE][COMMAND_BUFFER_SIZE];
static size_t history_count;
static size_t history_start;
static unsigned int history_total;

static inline uint16_t vga_entry(char c, uint8_t color) {
    return (uint16_t)c | ((uint16_t)color << 8);
}
>>>>>>> 64d06164

static struct BootInfo g_boot_info;
static volatile uint64_t g_ticks = 0;

static inline uint8_t inb(uint16_t port) {
    uint8_t value;
    __asm__ volatile ("inb %1, %0" : "=a"(value) : "dN"(port));
    return value;
}

<<<<<<< HEAD
static inline void outb(uint16_t port, uint8_t value) {
    __asm__ volatile ("outb %0, %1" : : "a"(value), "dN"(port));
}
=======
static void terminal_initialize(void) {
    terminal_row = 0;
    terminal_column = 0;
    terminal_color = make_color(0x0F, 0x00);
    terminal_buffer = VGA_MEMORY;
>>>>>>> 64d06164

static void* kernel_memset(void* dest, int value, size_t count) {
    uint8_t* ptr = (uint8_t*)dest;
    for (size_t i = 0; i < count; i++) {
        ptr[i] = (uint8_t)value;
    }
    return dest;
}

<<<<<<< HEAD
static size_t kernel_strlen(const char* str) {
    size_t length = 0;
    while (str[length] != '\0') {
        length++;
=======
static void terminal_clear(void) {
    terminal_row = 0;
    terminal_column = 0;
    terminal_buffer = VGA_MEMORY;

    for (size_t y = 0; y < VGA_HEIGHT; y++) {
        for (size_t x = 0; x < VGA_WIDTH; x++) {
            const size_t index = y * VGA_WIDTH + x;
            terminal_buffer[index] = vga_entry(' ', terminal_color);
        }
    }
}

static void terminal_setcolor(uint8_t color) {
    terminal_color = color;
}

static void terminal_setcolors(uint8_t fg, uint8_t bg) {
    terminal_setcolor(make_color(fg, bg));
}

static void scroll_if_needed(void) {
    if (terminal_row < VGA_HEIGHT) {
        return;
>>>>>>> 64d06164
    }
    return length;
}

struct IDTEntry {
    uint16_t offset_low;
    uint16_t selector;
    uint8_t ist;
    uint8_t type_attr;
    uint16_t offset_mid;
    uint32_t offset_high;
    uint32_t zero;
} __attribute__((packed));

struct IDTPointer {
    uint16_t limit;
    uint64_t base;
} __attribute__((packed));

static struct IDTEntry g_idt[256];

static void lidt(const struct IDTPointer* pointer) {
    __asm__ volatile ("lidt %0" : : "m"(*pointer));
}

static inline void sti(void) {
    __asm__ volatile ("sti");
}

static inline void cli(void) {
    __asm__ volatile ("cli");
}

static void idt_set_entry(uint8_t vector, uintptr_t handler) {
    struct IDTEntry* entry = &g_idt[vector];
    entry->offset_low = (uint16_t)(handler & 0xFFFF);
    entry->selector = 0x08;
    entry->ist = 0;
    entry->type_attr = 0x8E;
    entry->offset_mid = (uint16_t)((handler >> 16) & 0xFFFF);
    entry->offset_high = (uint32_t)((handler >> 32) & 0xFFFFFFFF);
    entry->zero = 0;
}

static void panic(const char* message);

__attribute__((interrupt))
static void default_interrupt_handler(struct InterruptFrame* frame) {
    (void)frame;
}

__attribute__((interrupt))
static void default_interrupt_handler_err(struct InterruptFrame* frame, uint64_t error_code) {
    (void)frame;
    (void)error_code;
    panic("CPU EXCEPTION");
}

static void pic_remap(void) {
    outb(0x20, 0x11);
    outb(0xA0, 0x11);

    outb(0x21, 0x20);
    outb(0xA1, 0x28);

    outb(0x21, 0x04);
    outb(0xA1, 0x02);

    outb(0x21, 0x01);
    outb(0xA1, 0x01);

    outb(0x21, 0xFF);
    outb(0xA1, 0xFF);
}

static void pic_set_irq_mask(uint8_t master_mask, uint8_t slave_mask) {
    outb(0x21, master_mask);
    outb(0xA1, slave_mask);
}

static void pic_send_eoi(uint8_t irq) {
    if (irq >= 8) {
        outb(0xA0, 0x20);
    }
    outb(0x20, 0x20);
}

static void pit_init(uint32_t frequency) {
    const uint32_t divisor = 1193182 / frequency;
    outb(0x43, 0x36);
    outb(0x40, (uint8_t)(divisor & 0xFF));
    outb(0x40, (uint8_t)((divisor >> 8) & 0xFF));
}

enum InputEventType {
    INPUT_EVENT_KEY_DOWN,
    INPUT_EVENT_KEY_UP,
    INPUT_EVENT_CHAR,
};

struct InputEvent {
    enum InputEventType type;
    uint8_t scancode;
    char character;
};

#define INPUT_QUEUE_CAPACITY 256
static struct InputEvent g_input_queue[INPUT_QUEUE_CAPACITY];
static size_t g_input_head = 0;
static size_t g_input_tail = 0;

static bool input_queue_is_full(void) {
    size_t next_tail = (g_input_tail + 1) % INPUT_QUEUE_CAPACITY;
    return next_tail == g_input_head;
}

static bool input_queue_is_empty(void) {
    return g_input_head == g_input_tail;
}

static void input_queue_push(const struct InputEvent* event) {
    if (input_queue_is_full()) {
        return;
    }
    g_input_queue[g_input_tail] = *event;
    g_input_tail = (g_input_tail + 1) % INPUT_QUEUE_CAPACITY;
}

static bool input_queue_pop(struct InputEvent* out_event) {
    if (input_queue_is_empty()) {
        return false;
    }
    *out_event = g_input_queue[g_input_head];
    g_input_head = (g_input_head + 1) % INPUT_QUEUE_CAPACITY;
    return true;
}

static bool g_shift_active = false;
static bool g_extended_prefix = false;

static const char scancode_map[128] = {
    [0x01] = '\x1B',
    [0x02] = '1',
    [0x03] = '2',
    [0x04] = '3',
    [0x05] = '4',
    [0x06] = '5',
    [0x07] = '6',
    [0x08] = '7',
    [0x09] = '8',
    [0x0A] = '9',
    [0x0B] = '0',
    [0x0C] = '-',
    [0x0E] = '\b',
    [0x10] = 'q',
    [0x11] = 'w',
    [0x12] = 'e',
    [0x13] = 'r',
    [0x14] = 't',
    [0x15] = 'y',
    [0x16] = 'u',
    [0x17] = 'i',
    [0x18] = 'o',
    [0x19] = 'p',
    [0x1C] = '\n',
    [0x1E] = 'a',
    [0x1F] = 's',
    [0x20] = 'd',
    [0x21] = 'f',
    [0x22] = 'g',
    [0x23] = 'h',
    [0x24] = 'j',
    [0x25] = 'k',
    [0x26] = 'l',
    [0x2C] = 'z',
    [0x2D] = 'x',
    [0x2E] = 'c',
    [0x2F] = 'v',
    [0x30] = 'b',
    [0x31] = 'n',
    [0x32] = 'm',
    [0x33] = ',',
    [0x34] = '.',
    [0x39] = ' ',
};

static const char scancode_map_shift[128] = {
    [0x01] = '\x1B',
    [0x02] = '1',
    [0x03] = '2',
    [0x04] = '3',
    [0x05] = '4',
    [0x06] = '5',
    [0x07] = '6',
    [0x08] = '7',
    [0x09] = '8',
    [0x0A] = '9',
    [0x0B] = '0',
    [0x0C] = '-',
    [0x0E] = '\b',
    [0x10] = 'Q',
    [0x11] = 'W',
    [0x12] = 'E',
    [0x13] = 'R',
    [0x14] = 'T',
    [0x15] = 'Y',
    [0x16] = 'U',
    [0x17] = 'I',
    [0x18] = 'O',
    [0x19] = 'P',
    [0x1C] = '\n',
    [0x1E] = 'A',
    [0x1F] = 'S',
    [0x20] = 'D',
    [0x21] = 'F',
    [0x22] = 'G',
    [0x23] = 'H',
    [0x24] = 'J',
    [0x25] = 'K',
    [0x26] = 'L',
    [0x2C] = 'Z',
    [0x2D] = 'X',
    [0x2E] = 'C',
    [0x2F] = 'V',
    [0x30] = 'B',
    [0x31] = 'N',
    [0x32] = 'M',
    [0x33] = ',',
    [0x34] = '.',
    [0x39] = ' ',
};

static char keyboard_translate(uint8_t scancode) {
    if (g_shift_active) {
        char shifted = scancode_map_shift[scancode];
        if (shifted != 0) {
            return shifted;
        }
    }
    return scancode_map[scancode];
}

static void keyboard_handle_scancode(uint8_t scancode) {
    if (scancode == 0xE0) {
        g_extended_prefix = true;
        return;
    }

    if (g_extended_prefix) {
        g_extended_prefix = false;
        return;
    }

    const bool released = (scancode & 0x80) != 0;
    const uint8_t code = scancode & 0x7F;

    if (code == 0x2A || code == 0x36) {
        g_shift_active = !released;
        return;
    }

    struct InputEvent key_event;
    key_event.type = released ? INPUT_EVENT_KEY_UP : INPUT_EVENT_KEY_DOWN;
    key_event.scancode = code;
    key_event.character = 0;
    input_queue_push(&key_event);

    if (!released) {
        char translated = keyboard_translate(code);
        if (translated != 0) {
            struct InputEvent char_event;
            char_event.type = INPUT_EVENT_CHAR;
            char_event.scancode = code;
            char_event.character = translated;
            input_queue_push(&char_event);
        }
    }
}

__attribute__((interrupt))
static void irq_timer_handler(struct InterruptFrame* frame) {
    (void)frame;
    g_ticks++;
    pic_send_eoi(0);
}

__attribute__((interrupt))
static void irq_keyboard_handler(struct InterruptFrame* frame) {
    (void)frame;
    uint8_t status = inb(0x64);
    if ((status & 0x01) == 0) {
        pic_send_eoi(1);
        return;
    }
    uint8_t scancode = inb(0x60);
    keyboard_handle_scancode(scancode);
    pic_send_eoi(1);
}

static void idt_init(void) {
    kernel_memset(g_idt, 0, sizeof(g_idt));

    for (size_t i = 0; i < 256; i++) {
        idt_set_entry((uint8_t)i, (uintptr_t)default_interrupt_handler);
    }

    const uint8_t fault_vectors_with_error[] = { 8, 10, 11, 12, 13, 14, 17, 30 };
    for (size_t i = 0; i < ARRAY_SIZE(fault_vectors_with_error); i++) {
        idt_set_entry(fault_vectors_with_error[i], (uintptr_t)default_interrupt_handler_err);
    }

    idt_set_entry(32, (uintptr_t)irq_timer_handler);
    idt_set_entry(33, (uintptr_t)irq_keyboard_handler);

    struct IDTPointer pointer;
    pointer.limit = (uint16_t)(sizeof(g_idt) - 1);
    pointer.base = (uint64_t)(uintptr_t)g_idt;
    lidt(&pointer);
}

<<<<<<< HEAD
static void vga_set_palette_entry(uint8_t index, uint8_t r, uint8_t g, uint8_t b) {
    outb(0x3C8, index);
    outb(0x3C9, r);
    outb(0x3C9, g);
    outb(0x3C9, b);
}
=======
static int string_compare(const char* a, const char* b) {
    size_t i = 0;
    while (a[i] != '\0' && b[i] != '\0') {
        if (a[i] != b[i]) {
            return (a[i] < b[i]) ? -1 : 1;
        }
        i++;
    }

    if (a[i] == '\0' && b[i] == '\0') {
        return 0;
    }
    return (a[i] == '\0') ? -1 : 1;
}

static int string_ncompare(const char* a, const char* b, size_t n) {
    for (size_t i = 0; i < n; i++) {
        if (a[i] != b[i]) {
            return (a[i] < b[i]) ? -1 : 1;
        }
        if (a[i] == '\0' || b[i] == '\0') {
            return 0;
        }
    }
    return 0;
}

static void string_copy(char* dest, const char* src, size_t max_len) {
    size_t i = 0;
    if (max_len == 0) {
        return;
    }

    while (i + 1 < max_len && src[i] != '\0') {
        dest[i] = src[i];
        i++;
    }

    dest[i] = '\0';
}

static void terminal_write_uint(unsigned int value) {
    char buffer[12];
    size_t index = 0;

    if (value == 0) {
        terminal_putchar('0');
        return;
    }

    while (value > 0 && index < sizeof(buffer)) {
        buffer[index++] = (char)('0' + (value % 10));
        value /= 10;
    }

    while (index > 0) {
        terminal_putchar(buffer[--index]);
    }
}

static void terminal_newline(void) {
    terminal_putchar('\n');
}

static const char scancode_set1[128] = {
    0, 27, '1', '2', '3', '4', '5', '6', '7', '8', '9', '0', '-', '=', '\b',
    '\t', 'q', 'w', 'e', 'r', 't', 'y', 'u', 'i', 'o', 'p', '[', ']', '\n', 0,
    'a', 's', 'd', 'f', 'g', 'h', 'j', 'k', 'l', ';', '\'', '`', 0, '\\',
    'z', 'x', 'c', 'v', 'b', 'n', 'm', ',', '.', '/', 0, '*', 0, ' ', 0,
    0, 0, 0, 0, 0, 0, 0, 0, 0, 0, 0, 0, 0, 0, 0, 0,
    0, 0, 0, 0, 0, 0, 0, 0, 0, 0, 0, 0, 0, 0, 0, 0,
    0, 0, 0, 0, 0, 0, 0, 0, 0, 0, 0, 0, 0, 0, 0, 0,
    0, 0, 0, 0, 0, 0, 0, 0, 0, 0, 0, 0, 0, 0, 0, 0
};
>>>>>>> 64d06164

static void vga_program_palette(void) {
    struct PaletteEntry { uint8_t index; uint8_t r; uint8_t g; uint8_t b; };
    static const struct PaletteEntry palette[] = {
        { 0, 0, 0, 0 },
        { 1, 0, 0, 20 },
        { 2, 0, 20, 0 },
        { 3, 0, 20, 20 },
        { 4, 20, 0, 0 },
        { 5, 20, 0, 20 },
        { 6, 20, 10, 0 },
        { 7, 40, 40, 40 },
        { 8, 20, 20, 20 },
        { 9, 0, 0, 40 },
        { 10, 0, 40, 0 },
        { 11, 0, 40, 40 },
        { 12, 40, 0, 0 },
        { 13, 40, 0, 40 },
        { 14, 40, 40, 0 },
        { 15, 48, 48, 48 },
        { 16, 10, 18, 42 },
        { 17, 6, 10, 24 },
        { 18, 54, 40, 20 },
        { 19, 12, 24, 50 },
        { 20, 8, 16, 32 },
    };

    outb(0x3C6, 0xFF);
    for (size_t i = 0; i < ARRAY_SIZE(palette); i++) {
        const struct PaletteEntry* entry = &palette[i];
        vga_set_palette_entry(entry->index, entry->r, entry->g, entry->b);
    }
}

#define COLOR_BLACK 0
#define COLOR_DEEP_SKY 16
#define COLOR_PANEL 17
#define COLOR_WINDOW 18
#define COLOR_TITLE 19
#define COLOR_TITLE_TEXT 15
#define COLOR_WINDOW_TEXT 15
#define COLOR_STATUS 14
#define COLOR_ACCENT 12

#define MAX_BACKBUFFER_SIZE (320u * 200u)
static uint8_t g_backbuffer[MAX_BACKBUFFER_SIZE];
static uint8_t* g_framebuffer = NULL;
static uint32_t g_framebuffer_width = 0;
static uint32_t g_framebuffer_height = 0;
static uint32_t g_framebuffer_pitch = 0;
static bool g_graphics_ready = false;

static void graphics_present(void) {
    if (!g_graphics_ready) {
        return;
    }

    for (uint32_t y = 0; y < g_framebuffer_height; y++) {
        const uint8_t* src = &g_backbuffer[y * g_framebuffer_width];
        uint8_t* dst = &g_framebuffer[y * g_framebuffer_pitch];
        for (uint32_t x = 0; x < g_framebuffer_width; x++) {
            dst[x] = src[x];
        }
    }
}

static void graphics_clear(uint8_t color) {
    if (!g_graphics_ready) {
        return;
    }
    const size_t total = (size_t)g_framebuffer_width * (size_t)g_framebuffer_height;
    for (size_t i = 0; i < total; i++) {
        g_backbuffer[i] = color;
    }
}

static void graphics_draw_pixel(uint32_t x, uint32_t y, uint8_t color) {
    if (!g_graphics_ready) {
        return;
    }
    if (x >= g_framebuffer_width || y >= g_framebuffer_height) {
        return;
    }
    g_backbuffer[y * g_framebuffer_width + x] = color;
}

static void graphics_draw_rect(uint32_t x, uint32_t y, uint32_t width, uint32_t height, uint8_t color) {
    if (!g_graphics_ready) {
        return;
    }
    for (uint32_t row = 0; row < height; row++) {
        uint32_t py = y + row;
        if (py >= g_framebuffer_height) {
            break;
        }
        uint32_t start = py * g_framebuffer_width;
        for (uint32_t col = 0; col < width; col++) {
            uint32_t px = x + col;
            if (px >= g_framebuffer_width) {
                break;
            }
            g_backbuffer[start + px] = color;
        }
    }
}

struct Glyph {
    char character;
    uint8_t rows[8];
};

static const struct Glyph g_glyphs[] = {
    { ' ', { 0x00, 0x00, 0x00, 0x00, 0x00, 0x00, 0x00, 0x00 } },
    { '!', { 0x18, 0x18, 0x18, 0x18, 0x18, 0x00, 0x18, 0x00 } },
    { ',', { 0x00, 0x00, 0x00, 0x00, 0x00, 0x18, 0x18, 0x30 } },
    { '.', { 0x00, 0x00, 0x00, 0x00, 0x00, 0x18, 0x18, 0x00 } },
    { ':', { 0x00, 0x18, 0x18, 0x00, 0x00, 0x18, 0x18, 0x00 } },
    { '-', { 0x00, 0x00, 0x3C, 0x00, 0x00, 0x00, 0x00, 0x00 } },
    { '0', { 0x3C, 0x66, 0x6E, 0x76, 0x66, 0x66, 0x3C, 0x00 } },
    { '1', { 0x18, 0x38, 0x18, 0x18, 0x18, 0x18, 0x7E, 0x00 } },
    { '2', { 0x3C, 0x66, 0x06, 0x0C, 0x18, 0x30, 0x7E, 0x00 } },
    { '3', { 0x3C, 0x66, 0x06, 0x1C, 0x06, 0x66, 0x3C, 0x00 } },
    { '4', { 0x0C, 0x1C, 0x3C, 0x6C, 0x7E, 0x0C, 0x0C, 0x00 } },
    { '5', { 0x7E, 0x60, 0x7C, 0x06, 0x06, 0x66, 0x3C, 0x00 } },
    { '6', { 0x1C, 0x30, 0x60, 0x7C, 0x66, 0x66, 0x3C, 0x00 } },
    { '7', { 0x7E, 0x06, 0x0C, 0x18, 0x30, 0x30, 0x30, 0x00 } },
    { '8', { 0x3C, 0x66, 0x66, 0x3C, 0x66, 0x66, 0x3C, 0x00 } },
    { '9', { 0x3C, 0x66, 0x66, 0x3E, 0x06, 0x0C, 0x38, 0x00 } },
    { 'A', { 0x18, 0x24, 0x42, 0x42, 0x7E, 0x42, 0x42, 0x00 } },
    { 'B', { 0x7C, 0x42, 0x42, 0x7C, 0x42, 0x42, 0x7C, 0x00 } },
    { 'C', { 0x3C, 0x62, 0x40, 0x40, 0x40, 0x62, 0x3C, 0x00 } },
    { 'D', { 0x78, 0x44, 0x42, 0x42, 0x42, 0x44, 0x78, 0x00 } },
    { 'E', { 0x7E, 0x40, 0x40, 0x7C, 0x40, 0x40, 0x7E, 0x00 } },
    { 'F', { 0x7E, 0x40, 0x40, 0x7C, 0x40, 0x40, 0x40, 0x00 } },
    { 'G', { 0x3C, 0x62, 0x40, 0x4E, 0x42, 0x62, 0x3E, 0x00 } },
    { 'H', { 0x42, 0x42, 0x42, 0x7E, 0x42, 0x42, 0x42, 0x00 } },
    { 'I', { 0x3C, 0x18, 0x18, 0x18, 0x18, 0x18, 0x3C, 0x00 } },
    { 'J', { 0x0E, 0x04, 0x04, 0x04, 0x44, 0x64, 0x38, 0x00 } },
    { 'K', { 0x42, 0x44, 0x48, 0x70, 0x48, 0x44, 0x42, 0x00 } },
    { 'L', { 0x40, 0x40, 0x40, 0x40, 0x40, 0x40, 0x7E, 0x00 } },
    { 'M', { 0x42, 0x66, 0x5A, 0x5A, 0x42, 0x42, 0x42, 0x00 } },
    { 'N', { 0x42, 0x62, 0x52, 0x4A, 0x46, 0x42, 0x42, 0x00 } },
    { 'O', { 0x3C, 0x62, 0x42, 0x42, 0x42, 0x62, 0x3C, 0x00 } },
    { 'P', { 0x7C, 0x42, 0x42, 0x7C, 0x40, 0x40, 0x40, 0x00 } },
    { 'Q', { 0x3C, 0x62, 0x42, 0x42, 0x4A, 0x64, 0x3A, 0x00 } },
    { 'R', { 0x7C, 0x42, 0x42, 0x7C, 0x48, 0x44, 0x42, 0x00 } },
    { 'S', { 0x3C, 0x62, 0x60, 0x3C, 0x06, 0x46, 0x3C, 0x00 } },
    { 'T', { 0x7E, 0x18, 0x18, 0x18, 0x18, 0x18, 0x18, 0x00 } },
    { 'U', { 0x42, 0x42, 0x42, 0x42, 0x42, 0x62, 0x3C, 0x00 } },
    { 'V', { 0x42, 0x42, 0x42, 0x24, 0x24, 0x18, 0x18, 0x00 } },
    { 'W', { 0x42, 0x42, 0x5A, 0x5A, 0x5A, 0x66, 0x42, 0x00 } },
    { 'X', { 0x42, 0x24, 0x18, 0x18, 0x24, 0x42, 0x42, 0x00 } },
    { 'Y', { 0x42, 0x24, 0x18, 0x18, 0x18, 0x18, 0x18, 0x00 } },
    { 'Z', { 0x7E, 0x04, 0x08, 0x10, 0x20, 0x40, 0x7E, 0x00 } },
};

static const uint8_t* glyph_lookup(char character) {
    if (character >= 'a' && character <= 'z') {
        character = (char)(character - 32);
    }
    for (size_t i = 0; i < ARRAY_SIZE(g_glyphs); i++) {
        if (g_glyphs[i].character == character) {
            return g_glyphs[i].rows;
        }
    }
    return g_glyphs[0].rows;
}

static void graphics_draw_char(uint32_t x, uint32_t y, char character, uint8_t color) {
    if (character == '\n') {
        return;
    }
    const uint8_t* rows = glyph_lookup(character);
    for (uint32_t row = 0; row < 8; row++) {
        uint8_t bits = rows[row];
        for (uint32_t col = 0; col < 8; col++) {
            if (bits & (0x80 >> col)) {
                graphics_draw_pixel(x + col, y + row, color);
            }
        }
    }
}

static void graphics_draw_text(uint32_t x, uint32_t y, const char* text, uint8_t color) {
    uint32_t cursor_x = x;
    uint32_t cursor_y = y;
    for (size_t i = 0; text[i] != '\0'; i++) {
        char c = text[i];
        if (c == '\n') {
            cursor_x = x;
            cursor_y += 10;
            continue;
        }
        graphics_draw_char(cursor_x, cursor_y, c, color);
        cursor_x += 8;
    }
}

static bool graphics_init(const struct BootInfo* info) {
    if (info->bpp != 8) {
        return false;
    }
    if (info->width * info->height > MAX_BACKBUFFER_SIZE) {
        return false;
    }

    g_framebuffer = (uint8_t*)(uintptr_t)info->framebuffer;
    g_framebuffer_width = info->width;
    g_framebuffer_height = info->height;
    g_framebuffer_pitch = info->pitch;

    vga_program_palette();

    g_graphics_ready = true;
    graphics_clear(COLOR_BLACK);
    graphics_present();
    return true;
}

static void format_u64(uint64_t value, char* buffer, size_t capacity) {
    if (capacity == 0) {
        return;
    }
    char temp[32];
    size_t index = 0;
    if (value == 0) {
        temp[index++] = '0';
    } else {
        while (value > 0 && index < ARRAY_SIZE(temp)) {
            temp[index++] = (char)('0' + (value % 10));
            value /= 10;
        }
    }

    size_t length = (index < capacity - 1) ? index : capacity - 1;
    for (size_t i = 0; i < length; i++) {
        buffer[i] = temp[length - 1 - i];
    }
    buffer[length] = '\0';
}

<<<<<<< HEAD
static void panic(const char* message) {
    cli();
    if (g_graphics_ready) {
        graphics_clear(COLOR_ACCENT);
        graphics_draw_text(16, 16, "KERNEL PANIC", COLOR_TITLE_TEXT);
        graphics_draw_text(16, 32, message, COLOR_TITLE_TEXT);
        graphics_present();
    }
    for (;;) {
        __asm__ volatile ("hlt");
    }
}

static char g_text_input[96];
static size_t g_text_length = 0;

static void handle_char_input(char character) {
    if (character == '\b') {
        if (g_text_length > 0) {
            g_text_length--;
            g_text_input[g_text_length] = '\0';
        }
        return;
    }

    if (character == '\n') {
        g_text_length = 0;
        g_text_input[0] = '\0';
        return;
    }

    if (character < 32) {
        return;
    }

    if (g_text_length + 1 >= ARRAY_SIZE(g_text_input)) {
        return;
    }

    if (character >= 'a' && character <= 'z') {
        character = (char)(character - 32);
    }

    g_text_input[g_text_length++] = character;
    g_text_input[g_text_length] = '\0';
}

static void render_desktop(void) {
    graphics_clear(COLOR_DEEP_SKY);

    const uint32_t window_x = 32;
    const uint32_t window_y = 28;
    const uint32_t window_width = g_framebuffer_width - 64;
    const uint32_t window_height = g_framebuffer_height - 56;

    graphics_draw_rect(window_x + 4, window_y + 4, window_width, window_height, COLOR_PANEL);
    graphics_draw_rect(window_x, window_y, window_width, window_height, COLOR_WINDOW);

    graphics_draw_rect(window_x, window_y, window_width, 18, COLOR_TITLE);
    graphics_draw_text(window_x + 8, window_y + 4, "RETROOS GUI FOUNDATION", COLOR_TITLE_TEXT);

    const char* description =
        "GRAPHICAL DESKTOP READY\n"
        "TYPE TO SEE LIVE INPUT."
        ;
    graphics_draw_text(window_x + 12, window_y + 28, description, COLOR_WINDOW_TEXT);

    graphics_draw_text(window_x + 12, window_y + 48, "KEYBOARD INPUT:", COLOR_WINDOW_TEXT);
    graphics_draw_rect(window_x + 12, window_y + 60, window_width - 24, 1, COLOR_ACCENT);
    graphics_draw_text(window_x + 12, window_y + 72, g_text_input, COLOR_WINDOW_TEXT);

    char ticks_buffer[32];
    format_u64(g_ticks, ticks_buffer, sizeof(ticks_buffer));

    char status_line[64];
    const char* prefix = "TICKS:";
    size_t prefix_len = kernel_strlen(prefix);
    for (size_t i = 0; i < prefix_len; i++) {
        status_line[i] = prefix[i];
    }
    size_t j = 0;
    while (ticks_buffer[j] != '\0' && prefix_len + j + 1 < sizeof(status_line)) {
        status_line[prefix_len + j] = ticks_buffer[j];
        j++;
    }
    status_line[prefix_len + j] = '\0';

    char video_line[64];
    const char* video_prefix = "VIDEO:";
    size_t video_prefix_len = kernel_strlen(video_prefix);
    for (size_t i = 0; i < video_prefix_len && i < sizeof(video_line) - 1; i++) {
        video_line[i] = video_prefix[i];
    }
    size_t offset = video_prefix_len;

    char number_buffer[32];
    format_u64(g_boot_info.width, number_buffer, sizeof(number_buffer));
    for (size_t i = 0; number_buffer[i] != '\0' && offset + 1 < sizeof(video_line); i++) {
        video_line[offset++] = number_buffer[i];
    }
    if (offset + 1 < sizeof(video_line)) {
        video_line[offset++] = 'X';
    }
    format_u64(g_boot_info.height, number_buffer, sizeof(number_buffer));
    for (size_t i = 0; number_buffer[i] != '\0' && offset + 1 < sizeof(video_line); i++) {
        video_line[offset++] = number_buffer[i];
    }
    if (offset + 1 < sizeof(video_line)) {
        video_line[offset++] = 'X';
    }
    format_u64(g_boot_info.bpp, number_buffer, sizeof(number_buffer));
    for (size_t i = 0; number_buffer[i] != '\0' && offset + 1 < sizeof(video_line); i++) {
        video_line[offset++] = number_buffer[i];
    }
    video_line[offset] = '\0';

    graphics_draw_text(window_x + 12, window_y + window_height - 36, video_line, COLOR_STATUS);
    graphics_draw_text(window_x + 12, window_y + window_height - 24, status_line, COLOR_STATUS);
}

void kmain(const struct BootInfo* boot_info) {
    g_boot_info = *boot_info;

    cli();
    idt_init();
    pic_remap();
    pit_init(100);
    pic_set_irq_mask(0xFC, 0xFF);

    if (!graphics_init(boot_info)) {
        panic("GRAPHICS INIT FAILED");
    }

    sti();

    for (;;) {
        struct InputEvent event;
        while (input_queue_pop(&event)) {
            if (event.type == INPUT_EVENT_CHAR) {
                handle_char_input(event.character);
            }
        }

        render_desktop();
        graphics_present();
        __asm__ volatile ("hlt");
=======
static void print_banner(void) {
    terminal_writestring("RetroOS 64-bit demo kernel\n");
    terminal_writestring("Welcome to the RetroOS console!\n");
    terminal_writestring("Type 'help' to list available commands.\n");
}

static void print_help(void) {
    terminal_writestring("Available commands:\n");
    terminal_writestring("  help   - Show this help message\n");
    terminal_writestring("  about  - Learn more about RetroOS\n");
    terminal_writestring("  clear  - Clear the screen\n");
    terminal_writestring("  history - Show recent commands\n");
    terminal_writestring("  color <fg> <bg> - Update text colors (0-15)\n");
    terminal_writestring("  echo <text> - Display text back to you\n");
    terminal_writestring("  ideas  - See suggestions for future features\n");
}

static void print_about(void) {
    terminal_writestring("RetroOS is a hobby 64-bit operating system kernel.\n");
    terminal_writestring("It focuses on simplicity and a retro-inspired feel.\n");
}

static void print_history(void) {
    if (history_count == 0) {
        terminal_writestring("No commands in history yet.\n");
        return;
    }

    for (size_t i = 0; i < history_count; i++) {
        size_t index = (history_start + i) % HISTORY_SIZE;
        unsigned int number = history_total - history_count + (unsigned int)i + 1;
        terminal_write_uint(number);
        terminal_writestring(": ");
        terminal_writestring(command_history[index]);
        terminal_newline();
    }
}

static void print_ideas(void) {
    terminal_writestring("Future ideas for RetroOS:\n");
    terminal_writestring("  * Enhanced history navigation and line editing\n");
    terminal_writestring("  * Basic file system exploration commands\n");
    terminal_writestring("  * Timer interrupts and system clock display\n");
    terminal_writestring("  * Memory management diagnostics\n");
}

static void skip_spaces(const char** str) {
    while (**str == ' ') {
        (*str)++;
    }
}

static int parse_number(const char** str) {
    skip_spaces(str);

    int value = 0;
    int has_digits = 0;

    while (**str >= '0' && **str <= '9') {
        value = value * 10 + (**str - '0');
        (*str)++;
        has_digits = 1;
    }

    if (!has_digits) {
        return -1;
    }

    return value;
}

static void handle_color_command(const char* args) {
    const char* cursor = args;
    int fg = parse_number(&cursor);
    int bg = parse_number(&cursor);

    if (fg < 0 || fg > 15 || bg < 0 || bg > 15) {
        terminal_writestring("Usage: color <fg> <bg> (values 0-15)\n");
        return;
    }

    terminal_setcolors((uint8_t)fg, (uint8_t)bg);
    terminal_writestring("Text colors updated to fg=");
    terminal_write_uint((unsigned int)fg);
    terminal_writestring(", bg=");
    terminal_write_uint((unsigned int)bg);
    terminal_newline();
}

static void handle_echo_command(const char* args) {
    const char* cursor = args;
    skip_spaces(&cursor);
    if (*cursor == '\0') {
        terminal_writestring("Usage: echo <text>\n");
        return;
    }

    terminal_writestring(cursor);
    terminal_newline();
}

static void history_record(const char* input) {
    if (input[0] == '\0') {
        return;
    }

    size_t destination_index;
    if (history_count < HISTORY_SIZE) {
        destination_index = (history_start + history_count) % HISTORY_SIZE;
        history_count++;
    } else {
        destination_index = history_start;
        history_start = (history_start + 1) % HISTORY_SIZE;
    }

    string_copy(command_history[destination_index], input, COMMAND_BUFFER_SIZE);
    history_total++;
}

static void execute_command(const char* input) {
    if (input[0] == '\0') {
        return;
    }

    if (string_compare(input, "help") == 0) {
        print_help();
        return;
    }

    if (string_compare(input, "about") == 0) {
        print_about();
        return;
    }

    if (string_compare(input, "clear") == 0) {
        terminal_clear();
        print_banner();
        return;
    }

    if (string_compare(input, "history") == 0) {
        print_history();
        return;
    }

    if (string_compare(input, "ideas") == 0) {
        print_ideas();
        return;
    }

    if (string_ncompare(input, "color", 5) == 0 && (input[5] == '\0' || input[5] == ' ')) {
        const char* args = input + 5;
        handle_color_command(args);
        return;
    }

    if (string_ncompare(input, "echo", 4) == 0 && (input[4] == '\0' || input[4] == ' ')) {
        const char* args = input + 4;
        handle_echo_command(args);
        return;
    }

    terminal_writestring("Unknown command. Type 'help' for a list of commands.\n");
}

static void shell_loop(void) {
    char input[COMMAND_BUFFER_SIZE];

    for (;;) {
        terminal_writestring("\nretro> ");
        read_line(input, sizeof(input));
        execute_command(input);
        history_record(input);
>>>>>>> 64d06164
    }
#include "shell.h"
#include "terminal.h"

void kmain(void) {
    terminal_initialize();
    shell_run();
}

void kmain(void) {
    terminal_initialize();
    print_banner();
    shell_loop();
}<|MERGE_RESOLUTION|>--- conflicted
+++ resolved
@@ -4,7 +4,6 @@
 
 #define ARRAY_SIZE(arr) (sizeof(arr) / sizeof((arr)[0]))
 
-<<<<<<< HEAD
 struct BootInfo {
     uint32_t width;
     uint32_t height;
@@ -20,7 +19,6 @@
     uint64_t rsp;
     uint64_t ss;
 };
-=======
 #define COMMAND_BUFFER_SIZE 128
 #define HISTORY_SIZE 16
 
@@ -37,7 +35,6 @@
 static inline uint16_t vga_entry(char c, uint8_t color) {
     return (uint16_t)c | ((uint16_t)color << 8);
 }
->>>>>>> 64d06164
 
 static struct BootInfo g_boot_info;
 static volatile uint64_t g_ticks = 0;
@@ -48,17 +45,14 @@
     return value;
 }
 
-<<<<<<< HEAD
 static inline void outb(uint16_t port, uint8_t value) {
     __asm__ volatile ("outb %0, %1" : : "a"(value), "dN"(port));
 }
-=======
 static void terminal_initialize(void) {
     terminal_row = 0;
     terminal_column = 0;
     terminal_color = make_color(0x0F, 0x00);
     terminal_buffer = VGA_MEMORY;
->>>>>>> 64d06164
 
 static void* kernel_memset(void* dest, int value, size_t count) {
     uint8_t* ptr = (uint8_t*)dest;
@@ -68,12 +62,10 @@
     return dest;
 }
 
-<<<<<<< HEAD
 static size_t kernel_strlen(const char* str) {
     size_t length = 0;
     while (str[length] != '\0') {
         length++;
-=======
 static void terminal_clear(void) {
     terminal_row = 0;
     terminal_column = 0;
@@ -98,7 +90,6 @@
 static void scroll_if_needed(void) {
     if (terminal_row < VGA_HEIGHT) {
         return;
->>>>>>> 64d06164
     }
     return length;
 }
@@ -419,14 +410,12 @@
     lidt(&pointer);
 }
 
-<<<<<<< HEAD
 static void vga_set_palette_entry(uint8_t index, uint8_t r, uint8_t g, uint8_t b) {
     outb(0x3C8, index);
     outb(0x3C9, r);
     outb(0x3C9, g);
     outb(0x3C9, b);
 }
-=======
 static int string_compare(const char* a, const char* b) {
     size_t i = 0;
     while (a[i] != '\0' && b[i] != '\0') {
@@ -501,7 +490,6 @@
     0, 0, 0, 0, 0, 0, 0, 0, 0, 0, 0, 0, 0, 0, 0, 0,
     0, 0, 0, 0, 0, 0, 0, 0, 0, 0, 0, 0, 0, 0, 0, 0
 };
->>>>>>> 64d06164
 
 static void vga_program_palette(void) {
     struct PaletteEntry { uint8_t index; uint8_t r; uint8_t g; uint8_t b; };
@@ -743,7 +731,6 @@
     buffer[length] = '\0';
 }
 
-<<<<<<< HEAD
 static void panic(const char* message) {
     cli();
     if (g_graphics_ready) {
@@ -890,7 +877,6 @@
         render_desktop();
         graphics_present();
         __asm__ volatile ("hlt");
-=======
 static void print_banner(void) {
     terminal_writestring("RetroOS 64-bit demo kernel\n");
     terminal_writestring("Welcome to the RetroOS console!\n");
@@ -1064,7 +1050,6 @@
         read_line(input, sizeof(input));
         execute_command(input);
         history_record(input);
->>>>>>> 64d06164
     }
 #include "shell.h"
 #include "terminal.h"
