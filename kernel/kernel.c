#include <stddef.h>
#include <stdint.h>

#include "shell.h"
#include "terminal.h"

/*
 * Basic boot information provided by the second-stage loader.  The loader
 * passes a pointer to this structure in RDI before jumping into the kernel's
 * entry point.
 */
struct BootInfo {
    uint32_t width;
    uint32_t height;
    uint32_t pitch;
    uint32_t bpp;
    uint64_t framebuffer;
};

<<<<<<< HEAD
void kmain(const struct BootInfo* boot_info) {
    (void)boot_info;

    terminal_initialize();
=======
static struct BootInfo g_boot_info = {
    .width = 80,
    .height = 25,
    .pitch = 0,
    .bpp = 0,
    .framebuffer = 0,
};

static void cache_boot_info(const struct BootInfo* boot_info) {
    if (boot_info == NULL) {
        return;
    }

    g_boot_info = *boot_info;
}

void kmain(const struct BootInfo* boot_info) {
    cache_boot_info(boot_info);

    terminal_initialize(g_boot_info.width, g_boot_info.height);
>>>>>>> 68c87571
    shell_run();
}<|MERGE_RESOLUTION|>--- conflicted
+++ resolved
@@ -17,12 +17,6 @@
     uint64_t framebuffer;
 };
 
-<<<<<<< HEAD
-void kmain(const struct BootInfo* boot_info) {
-    (void)boot_info;
-
-    terminal_initialize();
-=======
 static struct BootInfo g_boot_info = {
     .width = 80,
     .height = 25,
@@ -43,6 +37,5 @@
     cache_boot_info(boot_info);
 
     terminal_initialize(g_boot_info.width, g_boot_info.height);
->>>>>>> 68c87571
     shell_run();
 }