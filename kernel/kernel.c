<<<<<<< HEAD
#include <stddef.h>
#include <stdint.h>

#define VGA_WIDTH 80
#define VGA_HEIGHT 25
#define VGA_MEMORY ((uint16_t*)0xB8000)

#define COMMAND_BUFFER_SIZE 128
#define HISTORY_SIZE 16

static size_t terminal_row;
static size_t terminal_column;
static uint8_t terminal_color;
static uint16_t* terminal_buffer;

static char command_history[HISTORY_SIZE][COMMAND_BUFFER_SIZE];
static size_t history_count;
static size_t history_start;
static unsigned int history_total;

static inline uint16_t vga_entry(char c, uint8_t color) {
    return (uint16_t)c | ((uint16_t)color << 8);
}

static inline uint8_t make_color(uint8_t fg, uint8_t bg) {
    return fg | (bg << 4);
}

static inline uint8_t inb(uint16_t port) {
    uint8_t value;
    __asm__ volatile ("inb %1, %0" : "=a"(value) : "dN"(port));
    return value;
}

static void terminal_initialize(void) {
    terminal_row = 0;
    terminal_column = 0;
    terminal_color = make_color(0x0F, 0x00);
    terminal_buffer = VGA_MEMORY;

    for (size_t y = 0; y < VGA_HEIGHT; y++) {
        for (size_t x = 0; x < VGA_WIDTH; x++) {
            const size_t index = y * VGA_WIDTH + x;
            terminal_buffer[index] = vga_entry(' ', terminal_color);
        }
    }
}

static void terminal_clear(void) {
    terminal_row = 0;
    terminal_column = 0;
    terminal_buffer = VGA_MEMORY;

    for (size_t y = 0; y < VGA_HEIGHT; y++) {
        for (size_t x = 0; x < VGA_WIDTH; x++) {
            const size_t index = y * VGA_WIDTH + x;
            terminal_buffer[index] = vga_entry(' ', terminal_color);
        }
    }
}

static void terminal_setcolor(uint8_t color) {
    terminal_color = color;
}

static void terminal_setcolors(uint8_t fg, uint8_t bg) {
    terminal_setcolor(make_color(fg, bg));
}

static void scroll_if_needed(void) {
    if (terminal_row < VGA_HEIGHT) {
        return;
    }

    const size_t row_size = VGA_WIDTH;
    const size_t total_cells = VGA_WIDTH * VGA_HEIGHT;

    for (size_t i = 0; i < (VGA_HEIGHT - 1) * row_size; i++) {
        terminal_buffer[i] = terminal_buffer[i + row_size];
    }

    for (size_t i = (VGA_HEIGHT - 1) * row_size; i < total_cells; i++) {
        terminal_buffer[i] = vga_entry(' ', terminal_color);
    }

    terminal_row = VGA_HEIGHT - 1;
}

static void terminal_setcell(size_t x, size_t y, char c) {
    const size_t index = y * VGA_WIDTH + x;
    terminal_buffer[index] = vga_entry(c, terminal_color);
}

static void terminal_putchar(char c) {
    if (c == '\n') {
        terminal_column = 0;
        terminal_row++;
        scroll_if_needed();
        return;
    }

    if (c == '\r') {
        terminal_column = 0;
        return;
    }

    if (c == '\b') {
        if (terminal_column > 0) {
            terminal_column--;
        } else if (terminal_row > 0) {
            terminal_row--;
            terminal_column = VGA_WIDTH - 1;
        }
        terminal_setcell(terminal_column, terminal_row, ' ');
        return;
    }

    terminal_setcell(terminal_column, terminal_row, c);
    terminal_column++;
    if (terminal_column >= VGA_WIDTH) {
        terminal_column = 0;
        terminal_row++;
        scroll_if_needed();
    }
}

static void terminal_write(const char* data) {
    for (size_t i = 0; data[i] != '\0'; i++) {
        terminal_putchar(data[i]);
    }
}

static void terminal_writestring(const char* data) {
    terminal_write(data);
}

static int string_compare(const char* a, const char* b) {
    size_t i = 0;
    while (a[i] != '\0' && b[i] != '\0') {
        if (a[i] != b[i]) {
            return (a[i] < b[i]) ? -1 : 1;
        }
        i++;
    }

    if (a[i] == '\0' && b[i] == '\0') {
        return 0;
    }
    return (a[i] == '\0') ? -1 : 1;
}

static int string_ncompare(const char* a, const char* b, size_t n) {
    for (size_t i = 0; i < n; i++) {
        if (a[i] != b[i]) {
            return (a[i] < b[i]) ? -1 : 1;
        }
        if (a[i] == '\0' || b[i] == '\0') {
            return 0;
        }
    }
    return 0;
}

static void string_copy(char* dest, const char* src, size_t max_len) {
    size_t i = 0;
    if (max_len == 0) {
        return;
    }

    while (i + 1 < max_len && src[i] != '\0') {
        dest[i] = src[i];
        i++;
    }

    dest[i] = '\0';
}

static void terminal_write_uint(unsigned int value) {
    char buffer[12];
    size_t index = 0;

    if (value == 0) {
        terminal_putchar('0');
        return;
    }

    while (value > 0 && index < sizeof(buffer)) {
        buffer[index++] = (char)('0' + (value % 10));
        value /= 10;
    }

    while (index > 0) {
        terminal_putchar(buffer[--index]);
    }
}

static void terminal_newline(void) {
    terminal_putchar('\n');
}

static const char scancode_set1[128] = {
    0, 27, '1', '2', '3', '4', '5', '6', '7', '8', '9', '0', '-', '=', '\b',
    '\t', 'q', 'w', 'e', 'r', 't', 'y', 'u', 'i', 'o', 'p', '[', ']', '\n', 0,
    'a', 's', 'd', 'f', 'g', 'h', 'j', 'k', 'l', ';', '\'', '`', 0, '\\',
    'z', 'x', 'c', 'v', 'b', 'n', 'm', ',', '.', '/', 0, '*', 0, ' ', 0,
    0, 0, 0, 0, 0, 0, 0, 0, 0, 0, 0, 0, 0, 0, 0, 0,
    0, 0, 0, 0, 0, 0, 0, 0, 0, 0, 0, 0, 0, 0, 0, 0,
    0, 0, 0, 0, 0, 0, 0, 0, 0, 0, 0, 0, 0, 0, 0, 0,
    0, 0, 0, 0, 0, 0, 0, 0, 0, 0, 0, 0, 0, 0, 0, 0
};

static char keyboard_get_char(void) {
    for (;;) {
        if ((inb(0x64) & 0x01) == 0) {
            continue;
        }

        uint8_t scancode = inb(0x60);
        if (scancode & 0x80) {
            continue;
        }

        if (scancode < sizeof(scancode_set1)) {
            char ch = scancode_set1[scancode];
            if (ch != 0) {
                return ch;
            }
        }
    }
}

static void read_line(char* buffer, size_t size) {
    if (size == 0) {
        return;
    }

    size_t length = 0;

    while (length + 1 < size) {
        char c = keyboard_get_char();

        if (c == '\b') {
            if (length > 0) {
                length--;
                terminal_putchar('\b');
            }
            continue;
        }

        if (c == '\n') {
            terminal_putchar('\n');
            break;
        }

        buffer[length++] = c;
        terminal_putchar(c);
    }

    buffer[length] = '\0';
}

static void print_banner(void) {
    terminal_writestring("RetroOS 64-bit demo kernel\n");
    terminal_writestring("Welcome to the RetroOS console!\n");
    terminal_writestring("Type 'help' to list available commands.\n");
}

static void print_help(void) {
    terminal_writestring("Available commands:\n");
    terminal_writestring("  help   - Show this help message\n");
    terminal_writestring("  about  - Learn more about RetroOS\n");
    terminal_writestring("  clear  - Clear the screen\n");
    terminal_writestring("  history - Show recent commands\n");
    terminal_writestring("  color <fg> <bg> - Update text colors (0-15)\n");
    terminal_writestring("  echo <text> - Display text back to you\n");
    terminal_writestring("  ideas  - See suggestions for future features\n");
}

static void print_about(void) {
    terminal_writestring("RetroOS is a hobby 64-bit operating system kernel.\n");
    terminal_writestring("It focuses on simplicity and a retro-inspired feel.\n");
}

static void print_history(void) {
    if (history_count == 0) {
        terminal_writestring("No commands in history yet.\n");
        return;
    }

    for (size_t i = 0; i < history_count; i++) {
        size_t index = (history_start + i) % HISTORY_SIZE;
        unsigned int number = history_total - history_count + (unsigned int)i + 1;
        terminal_write_uint(number);
        terminal_writestring(": ");
        terminal_writestring(command_history[index]);
        terminal_newline();
    }
}

static void print_ideas(void) {
    terminal_writestring("Future ideas for RetroOS:\n");
    terminal_writestring("  * Enhanced history navigation and line editing\n");
    terminal_writestring("  * Basic file system exploration commands\n");
    terminal_writestring("  * Timer interrupts and system clock display\n");
    terminal_writestring("  * Memory management diagnostics\n");
}

static void skip_spaces(const char** str) {
    while (**str == ' ') {
        (*str)++;
    }
}

static int parse_number(const char** str) {
    skip_spaces(str);

    int value = 0;
    int has_digits = 0;

    while (**str >= '0' && **str <= '9') {
        value = value * 10 + (**str - '0');
        (*str)++;
        has_digits = 1;
    }

    if (!has_digits) {
        return -1;
    }

    return value;
}

static void handle_color_command(const char* args) {
    const char* cursor = args;
    int fg = parse_number(&cursor);
    int bg = parse_number(&cursor);

    if (fg < 0 || fg > 15 || bg < 0 || bg > 15) {
        terminal_writestring("Usage: color <fg> <bg> (values 0-15)\n");
        return;
    }

    terminal_setcolors((uint8_t)fg, (uint8_t)bg);
    terminal_writestring("Text colors updated to fg=");
    terminal_write_uint((unsigned int)fg);
    terminal_writestring(", bg=");
    terminal_write_uint((unsigned int)bg);
    terminal_newline();
}

static void handle_echo_command(const char* args) {
    const char* cursor = args;
    skip_spaces(&cursor);
    if (*cursor == '\0') {
        terminal_writestring("Usage: echo <text>\n");
        return;
    }

    terminal_writestring(cursor);
    terminal_newline();
}

static void history_record(const char* input) {
    if (input[0] == '\0') {
        return;
    }

    size_t destination_index;
    if (history_count < HISTORY_SIZE) {
        destination_index = (history_start + history_count) % HISTORY_SIZE;
        history_count++;
    } else {
        destination_index = history_start;
        history_start = (history_start + 1) % HISTORY_SIZE;
    }

    string_copy(command_history[destination_index], input, COMMAND_BUFFER_SIZE);
    history_total++;
}

static void execute_command(const char* input) {
    if (input[0] == '\0') {
        return;
    }

    if (string_compare(input, "help") == 0) {
        print_help();
        return;
    }

    if (string_compare(input, "about") == 0) {
        print_about();
        return;
    }

    if (string_compare(input, "clear") == 0) {
        terminal_clear();
        print_banner();
        return;
    }

    if (string_compare(input, "history") == 0) {
        print_history();
        return;
    }

    if (string_compare(input, "ideas") == 0) {
        print_ideas();
        return;
    }

    if (string_ncompare(input, "color", 5) == 0 && (input[5] == '\0' || input[5] == ' ')) {
        const char* args = input + 5;
        handle_color_command(args);
        return;
    }

    if (string_ncompare(input, "echo", 4) == 0 && (input[4] == '\0' || input[4] == ' ')) {
        const char* args = input + 4;
        handle_echo_command(args);
        return;
    }

    terminal_writestring("Unknown command. Type 'help' for a list of commands.\n");
}

static void shell_loop(void) {
    char input[COMMAND_BUFFER_SIZE];

    for (;;) {
        terminal_writestring("\nretro> ");
        read_line(input, sizeof(input));
        execute_command(input);
        history_record(input);
    }
}

void kmain(void) {
    terminal_initialize();
    print_banner();
    shell_loop();
=======
#include "shell.h"
#include "terminal.h"

void kmain(void) {
    terminal_initialize();
    shell_run();
>>>>>>> bbb007dd
}<|MERGE_RESOLUTION|>--- conflicted
+++ resolved
@@ -1,4 +1,3 @@
-<<<<<<< HEAD
 #include <stddef.h>
 #include <stdint.h>
 
@@ -434,18 +433,16 @@
         execute_command(input);
         history_record(input);
     }
+#include "shell.h"
+#include "terminal.h"
+
+void kmain(void) {
+    terminal_initialize();
+    shell_run();
 }
 
 void kmain(void) {
     terminal_initialize();
     print_banner();
     shell_loop();
-=======
-#include "shell.h"
-#include "terminal.h"
-
-void kmain(void) {
-    terminal_initialize();
-    shell_run();
->>>>>>> bbb007dd
 }