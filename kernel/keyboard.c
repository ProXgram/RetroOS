--- conflicted
+++ resolved
@@ -7,17 +7,6 @@
 #include "kstring.h"
 #include "terminal.h"
 
-<<<<<<< HEAD
-static const char scancode_set1[128] = {
-    0, 27, '1', '2', '3', '4', '5', '6', '7', '8', '9', '0', '-', '=', '\b',
-    '\t', 'q', 'w', 'e', 'r', 't', 'y', 'u', 'i', 'o', 'p', '[', ']', '\n', 0,
-    'a', 's', 'd', 'f', 'g', 'h', 'j', 'k', 'l', ';', '\'', '`', 0, '\\',
-    'z', 'x', 'c', 'v', 'b', 'n', 'm', ',', '.', '/', 0, '*', 0, ' ', 0,
-    0, 0, 0, 0, 0, 0, 0, 0, 0, 0, 0, 0, 0, 0, 0, 0,
-    0, 0, 0, 0, 0, 0, 0, 0, 0, 0, 0, 0, 0, 0, 0, 0,
-    0, 0, 0, 0, 0, 0, 0, 0, 0, 0, 0, 0, 0, 0, 0, 0,
-    0, 0, 0, 0, 0, 0, 0, 0, 0, 0, 0, 0, 0, 0, 0, 0
-=======
 static inline uint8_t inb(uint16_t port) {
     uint8_t value;
     __asm__ volatile ("inb %1, %0" : "=a"(value) : "dN"(port));
@@ -27,7 +16,6 @@
 struct keymap_entry {
     char normal;
     char shifted;
->>>>>>> cd82f0fb
 };
 
 static const struct keymap_entry keymap_set1[128] = {
