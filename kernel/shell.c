#include <stddef.h>
#include <stdint.h>

#include "keyboard.h"
#include "kstring.h"
#include "shell.h"
#include "terminal.h"

struct shell_command {
    const char* name;
    void (*handler)(const char* args);
    const char* description;
};

static void shell_print_banner(void);
static void command_help(const char* args);
static void command_about(const char* args);
static void command_clear(const char* args);
static void command_color(const char* args);
static void command_echo(const char* args);

static void command_history(const char* args);
static void command_palette(const char* args);

static const struct shell_command COMMANDS[] = {
    {"help", command_help, "Show this help message"},
<<<<<<< HEAD
    {"about", command_about, "Learn more about NostaluxOS"},
=======
    {"about", command_about, "Learn more about MemoriaOS"},
>>>>>>> 68c87571
    {"clear", command_clear, "Clear the screen"},
    {"color", command_color, "Update text colors (0-15)"},
    {"history", command_history, "Show recent commands"},
    {"palette", command_palette, "Display VGA color codes"},
    {"echo", command_echo, "Display text back to you"},
};
#define COMMAND_COUNT (sizeof(COMMANDS) / sizeof(COMMANDS[0]))

<<<<<<< HEAD
#define INPUT_CAPACITY 128
#define HISTORY_LIMIT 16

static char COMMAND_HISTORY[HISTORY_LIMIT][INPUT_CAPACITY];
static size_t history_count;

static void shell_print_banner(void) {
    terminal_writestring("NostaluxOS 64-bit demo kernel\n");
    terminal_writestring("Welcome to the NostaluxOS console!\n");
=======
enum {
    INPUT_CAPACITY = KEYBOARD_MAX_LINE,
};

static void shell_print_banner(void) {
    terminal_writestring("MemoriaOS 64-bit demo kernel\n");
    terminal_writestring("Welcome to the MemoriaOS console!\n");
>>>>>>> 68c87571
    terminal_writestring("Type 'help' to list available commands.\n");
}

static void command_help(const char* args) {
    (void)args;
    terminal_writestring("Available commands:\n");
    for (size_t i = 0; i < COMMAND_COUNT; i++) {
        terminal_writestring("  ");
        terminal_writestring(COMMANDS[i].name);
        terminal_writestring(" - ");
        terminal_writestring(COMMANDS[i].description);
        terminal_newline();
    }
}

static void command_about(const char* args) {
    (void)args;
<<<<<<< HEAD
    terminal_writestring("NostaluxOS is a hobby 64-bit operating system kernel.\n");
=======
    terminal_writestring("MemoriaOS is a hobby 64-bit operating system kernel.\n");
>>>>>>> 68c87571
    terminal_writestring("It focuses on simplicity and a retro-inspired feel.\n");
    terminal_writestring("Right now it ships with a text console shell and a handful of utilities.\n");
}

static void command_clear(const char* args) {
    (void)args;
    terminal_clear();
    shell_print_banner();
}

static void command_color(const char* args) {
    const char* cursor = args;
    unsigned int fg;
    unsigned int bg;

    if (!kparse_uint(&cursor, &fg) || !kparse_uint(&cursor, &bg) || fg > 15 || bg > 15) {
        terminal_writestring("Usage: color <fg> <bg> (values 0-15)\n");
        return;
    }

    cursor = kskip_spaces(cursor);
    if (*cursor != '\0') {
        terminal_writestring("Usage: color <fg> <bg> (values 0-15)\n");
        return;
    }

    terminal_setcolors((uint8_t)fg, (uint8_t)bg);
    terminal_writestring("Text colors updated to fg=");
    terminal_write_uint(fg);
    terminal_writestring(", bg=");
    terminal_write_uint(bg);
    terminal_newline();
}

static void command_history(const char* args) {
    (void)args;

<<<<<<< HEAD
    if (history_count == 0) {
=======
    size_t count = keyboard_history_length();
    if (count == 0) {
>>>>>>> 68c87571
        terminal_writestring("No commands have been run yet.\n");
        return;
    }

<<<<<<< HEAD
    size_t start = 0;
    if (history_count > HISTORY_LIMIT) {
        start = history_count - HISTORY_LIMIT;
    }

    terminal_writestring("Recent commands:\n");
    for (size_t i = start; i < history_count; i++) {
        terminal_write_uint(i - start + 1);
        terminal_writestring(". ");
        terminal_writestring(COMMAND_HISTORY[i % HISTORY_LIMIT]);
=======
    terminal_writestring("Recent commands:\n");
    for (size_t i = 0; i < count; i++) {
        const char* entry = keyboard_history_entry(i);
        if (entry == NULL) {
            continue;
        }
        terminal_write_uint(i + 1);
        terminal_writestring(". ");
        terminal_writestring(entry);
>>>>>>> 68c87571
        terminal_newline();
    }
}

static const char* COLOR_NAMES[16] = {
    "Black", "Blue", "Green", "Cyan", "Red", "Magenta", "Brown", "Light Grey",
    "Dark Grey", "Light Blue", "Light Green", "Light Cyan", "Light Red",
    "Light Magenta", "Yellow", "White",
};

static void command_palette(const char* args) {
    (void)args;

    terminal_writestring("VGA palette codes:\n");
    for (unsigned int i = 0; i < 16; i++) {
        terminal_write_uint(i);
        terminal_writestring(": ");
        terminal_writestring(COLOR_NAMES[i]);
        terminal_newline();
    }
}

static void command_echo(const char* args) {
    const char* message = kskip_spaces(args);
    if (*message == '\0') {
        terminal_writestring("Usage: echo <text>\n");
        return;
    }

    terminal_writestring(message);
    terminal_newline();
}

static void history_record(const char* input) {
    size_t trimmed_length = kstrlen(input);
    if (trimmed_length == 0) {
        return;
    }

    size_t slot = history_count % HISTORY_LIMIT;
    size_t copy_length = trimmed_length;
    if (copy_length >= INPUT_CAPACITY) {
        copy_length = INPUT_CAPACITY - 1;
    }

    for (size_t i = 0; i < copy_length; i++) {
        COMMAND_HISTORY[slot][i] = input[i];
    }
    COMMAND_HISTORY[slot][copy_length] = '\0';
    history_count++;
}

static void execute_command(const char* input) {
    const char* trimmed = kskip_spaces(input);
    if (*trimmed == '\0') {
        return;
    }

<<<<<<< HEAD
    history_record(trimmed);
=======
    keyboard_history_record(trimmed);
>>>>>>> 68c87571

    const char* cursor = trimmed;
    while (*cursor != '\0' && *cursor != ' ' && *cursor != '\t') {
        cursor++;
    }

    size_t command_length = (size_t)(cursor - trimmed);

    for (size_t i = 0; i < COMMAND_COUNT; i++) {
        size_t name_length = kstrlen(COMMANDS[i].name);
        if (command_length == name_length && kstrncmp(trimmed, COMMANDS[i].name, name_length) == 0) {
            COMMANDS[i].handler(cursor);
            return;
        }
    }

    terminal_writestring("Unknown command. Type 'help' for a list of commands.\n");
}

void shell_run(void) {
    char input[INPUT_CAPACITY];

    shell_print_banner();

    for (;;) {
<<<<<<< HEAD
        terminal_writestring("\nnostalux> ");
=======
        terminal_writestring("\nmemoria> ");
>>>>>>> 68c87571
        keyboard_read_line(input, sizeof(input));
        execute_command(input);
    }
}<|MERGE_RESOLUTION|>--- conflicted
+++ resolved
@@ -24,11 +24,7 @@
 
 static const struct shell_command COMMANDS[] = {
     {"help", command_help, "Show this help message"},
-<<<<<<< HEAD
     {"about", command_about, "Learn more about NostaluxOS"},
-=======
-    {"about", command_about, "Learn more about MemoriaOS"},
->>>>>>> 68c87571
     {"clear", command_clear, "Clear the screen"},
     {"color", command_color, "Update text colors (0-15)"},
     {"history", command_history, "Show recent commands"},
@@ -37,7 +33,6 @@
 };
 #define COMMAND_COUNT (sizeof(COMMANDS) / sizeof(COMMANDS[0]))
 
-<<<<<<< HEAD
 #define INPUT_CAPACITY 128
 #define HISTORY_LIMIT 16
 
@@ -47,15 +42,6 @@
 static void shell_print_banner(void) {
     terminal_writestring("NostaluxOS 64-bit demo kernel\n");
     terminal_writestring("Welcome to the NostaluxOS console!\n");
-=======
-enum {
-    INPUT_CAPACITY = KEYBOARD_MAX_LINE,
-};
-
-static void shell_print_banner(void) {
-    terminal_writestring("MemoriaOS 64-bit demo kernel\n");
-    terminal_writestring("Welcome to the MemoriaOS console!\n");
->>>>>>> 68c87571
     terminal_writestring("Type 'help' to list available commands.\n");
 }
 
@@ -73,11 +59,7 @@
 
 static void command_about(const char* args) {
     (void)args;
-<<<<<<< HEAD
     terminal_writestring("NostaluxOS is a hobby 64-bit operating system kernel.\n");
-=======
-    terminal_writestring("MemoriaOS is a hobby 64-bit operating system kernel.\n");
->>>>>>> 68c87571
     terminal_writestring("It focuses on simplicity and a retro-inspired feel.\n");
     terminal_writestring("Right now it ships with a text console shell and a handful of utilities.\n");
 }
@@ -115,28 +97,12 @@
 static void command_history(const char* args) {
     (void)args;
 
-<<<<<<< HEAD
-    if (history_count == 0) {
-=======
     size_t count = keyboard_history_length();
     if (count == 0) {
->>>>>>> 68c87571
         terminal_writestring("No commands have been run yet.\n");
         return;
     }
 
-<<<<<<< HEAD
-    size_t start = 0;
-    if (history_count > HISTORY_LIMIT) {
-        start = history_count - HISTORY_LIMIT;
-    }
-
-    terminal_writestring("Recent commands:\n");
-    for (size_t i = start; i < history_count; i++) {
-        terminal_write_uint(i - start + 1);
-        terminal_writestring(". ");
-        terminal_writestring(COMMAND_HISTORY[i % HISTORY_LIMIT]);
-=======
     terminal_writestring("Recent commands:\n");
     for (size_t i = 0; i < count; i++) {
         const char* entry = keyboard_history_entry(i);
@@ -146,7 +112,6 @@
         terminal_write_uint(i + 1);
         terminal_writestring(". ");
         terminal_writestring(entry);
->>>>>>> 68c87571
         terminal_newline();
     }
 }
@@ -205,11 +170,7 @@
         return;
     }
 
-<<<<<<< HEAD
-    history_record(trimmed);
-=======
     keyboard_history_record(trimmed);
->>>>>>> 68c87571
 
     const char* cursor = trimmed;
     while (*cursor != '\0' && *cursor != ' ' && *cursor != '\t') {
@@ -235,11 +196,7 @@
     shell_print_banner();
 
     for (;;) {
-<<<<<<< HEAD
-        terminal_writestring("\nnostalux> ");
-=======
-        terminal_writestring("\nmemoria> ");
->>>>>>> 68c87571
+        terminal_writestring("\nostalux> ");
         keyboard_read_line(input, sizeof(input));
         execute_command(input);
     }
