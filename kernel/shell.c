#include <stddef.h>
#include <stdint.h>

#include "keyboard.h"
#include "kstring.h"
#include "os_info.h"
#include "shell.h"
#include "terminal.h"

struct shell_command {
    const char* name;
    void (*handler)(const char* args);
    const char* description;
};

static void shell_print_banner(void);
static void shell_print_prompt(void);
static void command_help(const char* args);
static void command_about(const char* args);
static void command_clear(const char* args);
static void command_color(const char* args);
static void command_echo(const char* args);

static void command_history(const char* args);
static void command_palette(const char* args);

static const struct shell_command COMMANDS[] = {
    {"help", command_help, "Show this help message"},
    {"about", command_about, "Learn more about " OS_NAME},
    {"clear", command_clear, "Clear the screen"},
    {"color", command_color, "Update text colors (0-15)"},
    {"history", command_history, "Show recent commands"},
    {"palette", command_palette, "Display VGA color codes"},
    {"echo", command_echo, "Display text back to you"},
};
#define COMMAND_COUNT (sizeof(COMMANDS) / sizeof(COMMANDS[0]))

#define INPUT_CAPACITY 128

static void shell_print_banner(void) {
    terminal_writestring(OS_BANNER_LINE "\n");
    terminal_writestring(OS_WELCOME_LINE "\n");
    terminal_writestring("Type 'help' to list available commands.\n");
}

static void shell_print_prompt(void) {
<<<<<<< HEAD
=======
    terminal_newline();
>>>>>>> 33cd7366
    terminal_writestring(OS_PROMPT_TEXT);
}

static void command_help(const char* args) {
    (void)args;
    terminal_writestring("Available commands:\n");
    for (size_t i = 0; i < COMMAND_COUNT; i++) {
        terminal_writestring("  ");
        terminal_writestring(COMMANDS[i].name);
        terminal_writestring(" - ");
        terminal_writestring(COMMANDS[i].description);
        terminal_newline();
    }
}

static void command_about(const char* args) {
    (void)args;
    terminal_writestring(OS_ABOUT_SUMMARY "\n");
    terminal_writestring(OS_ABOUT_FOCUS "\n");
    terminal_writestring(OS_ABOUT_FEATURES "\n");
}

static void command_clear(const char* args) {
    (void)args;
    terminal_clear();
    shell_print_banner();
}

static void command_color(const char* args) {
    const char* cursor = args;
    unsigned int fg;
    unsigned int bg;

    if (!kparse_uint(&cursor, &fg) || !kparse_uint(&cursor, &bg) || fg > 15 || bg > 15) {
        terminal_writestring("Usage: color <fg> <bg> (values 0-15)\n");
        return;
    }

    cursor = kskip_spaces(cursor);
    if (*cursor != '\0') {
        terminal_writestring("Usage: color <fg> <bg> (values 0-15)\n");
        return;
    }

    terminal_setcolors((uint8_t)fg, (uint8_t)bg);
    terminal_writestring("Text colors updated to fg=");
    terminal_write_uint(fg);
    terminal_writestring(", bg=");
    terminal_write_uint(bg);
    terminal_newline();
}

static void command_history(const char* args) {
    size_t count = keyboard_history_length();
    if (count == 0) {
        terminal_writestring("No commands have been run yet.\n");
        return;
    }

    const char* cursor = kskip_spaces(args);
    size_t start_index = 0;

    if (*cursor != '\0') {
        unsigned int limit = 0;
        if (!kparse_uint(&cursor, &limit)) {
            terminal_writestring("Usage: history [count]\n");
            return;
        }

        cursor = kskip_spaces(cursor);
        if (*cursor != '\0' || limit == 0) {
            terminal_writestring("Usage: history [count]\n");
            return;
        }

        if (limit < count) {
            start_index = count - limit;
        }
    }

    terminal_writestring("Recent commands:\n");
    for (size_t i = start_index; i < count; i++) {
        const char* entry = keyboard_history_entry(i);
        if (entry == NULL) {
            continue;
        }
        terminal_write_uint(i + 1);
        terminal_writestring(". ");
        terminal_writestring(entry);
        terminal_newline();
    }
}

static const char* COLOR_NAMES[16] = {
    "Black", "Blue", "Green", "Cyan", "Red", "Magenta", "Brown", "Light Grey",
    "Dark Grey", "Light Blue", "Light Green", "Light Cyan", "Light Red",
    "Light Magenta", "Yellow", "White",
};

static void command_palette(const char* args) {
    (void)args;

    uint8_t original_fg = 0;
    uint8_t original_bg = 0;
    terminal_getcolors(&original_fg, &original_bg);

    terminal_writestring("VGA palette codes:\n");
    for (unsigned int i = 0; i < 16; i++) {
        terminal_writestring("  ");
        terminal_write_uint(i);
        if (i < 10) {
            terminal_writestring(" ");
        }
        terminal_writestring(" - ");
        terminal_writestring(COLOR_NAMES[i]);
        terminal_writestring("  ");

        terminal_setcolors((uint8_t)i, original_bg);
        terminal_write_char((char)0xDB);
        terminal_write_char((char)0xDB);
        terminal_setcolors(original_fg, original_bg);

        terminal_newline();
    }
}

static void command_echo(const char* args) {
    const char* message = kskip_spaces(args);
    if (*message == '\0') {
        terminal_writestring("Usage: echo <text>\n");
        return;
    }

    terminal_writestring(message);
    terminal_newline();
}

static void execute_command(const char* input) {
    const char* trimmed = kskip_spaces(input);
    if (*trimmed == '\0') {
        return;
    }

    keyboard_history_record(trimmed);

    const char* cursor = trimmed;
    while (*cursor != '\0' && *cursor != ' ' && *cursor != '\t') {
        cursor++;
    }

    size_t command_length = (size_t)(cursor - trimmed);

    for (size_t i = 0; i < COMMAND_COUNT; i++) {
        size_t name_length = kstrlen(COMMANDS[i].name);
        if (command_length == name_length && kstrncmp(trimmed, COMMANDS[i].name, name_length) == 0) {
            COMMANDS[i].handler(cursor);
            return;
        }
    }

    terminal_writestring("Unknown command. Type 'help' for a list of commands.\n");
}

void shell_run(void) {
    char input[INPUT_CAPACITY];

    shell_print_banner();

    for (;;) {
        shell_print_prompt();
        keyboard_read_line(input, sizeof(input));
        execute_command(input);
    }
}<|MERGE_RESOLUTION|>--- conflicted
+++ resolved
@@ -44,10 +44,7 @@
 }
 
 static void shell_print_prompt(void) {
-<<<<<<< HEAD
-=======
     terminal_newline();
->>>>>>> 33cd7366
     terminal_writestring(OS_PROMPT_TEXT);
 }
 
